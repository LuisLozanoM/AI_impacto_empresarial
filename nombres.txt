Luis Lozano
<<<<<<< HEAD
Regina Gonzalez
=======
Juan Cepeda
Andres Vasconcelos
Eduardo Zelayarán Mora
Renee Priego
Ricardo Amano
>>>>>>> e373705c
<|MERGE_RESOLUTION|>--- conflicted
+++ resolved
@@ -1,10 +1,7 @@
 Luis Lozano
-<<<<<<< HEAD
 Regina Gonzalez
-=======
 Juan Cepeda
 Andres Vasconcelos
 Eduardo Zelayarán Mora
 Renee Priego
-Ricardo Amano
->>>>>>> e373705c
+Ricardo Amano