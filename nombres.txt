--- conflicted
+++ resolved
@@ -1,8 +1,5 @@
 Luis Lozano
-<<<<<<< HEAD
 Andres Vasconcelos
-=======
 Eduardo Zelayarán Mora
 Renee Priego
-Ricardo Amano
->>>>>>> 029b5217
+Ricardo Amano